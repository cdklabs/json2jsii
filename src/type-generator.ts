import * as Case from 'case';
import { JSONSchema4 } from 'json-schema';
import { Code } from './code';
import { ToJsonFunction } from './tojson';


const PRIMITIVE_TYPES = ['string', 'number', 'integer', 'boolean'];
const DEFINITIONS_PREFIX = '#/definitions/';
const DEFAULT_RENDER_TYPE_NAME = (s: string) => s.split('.').map(x => Case.pascal(x)).join('');

export interface TypeGeneratorOptions {
  /**
   * Patterns of type FQNs to exclude.
   * @default - include all types
   */
  readonly exclude?: string[];

  /**
   * Schema definitions for resolving $refs
   * @default - $refs are not supported
   */
  readonly definitions?: { [def: string]: JSONSchema4 };

  /**
   * Generate `toJson_Xyz` functions for all types which convert data objects
   * back to schema-compatible JSON.
   *
   * These functions are required since property names in generated structs are
   * camel cased in order to be compatible with JSII, and this is a lossy
   * conversion, so the toJson functions are required to convert the data back
   * to a schema-compatible data objects.
   *
   * @default true
   */
  readonly toJson?: boolean;

  /**
   * Given a definition name, render the type name to be emitted by that definition.
   *
   * When `emitType` is invoked, the type name to be emitted is provided by the caller.
   * However, for complex types containing references to other types, we infer the type name of the reference
   * by looking at the definition name of the `$ref` attribute.
   *
   * This function provides a way to control how those definition names translate into type name.
   *
   * For example, if a complex type references a namespaced definition like `api.group.Foo`, we'd like to control
   * how to translate `api.group.Foo`, which is an illegal typename, into a legal one.
   *
   * @default - Only dot namespacing is handled by default. Elements between dots are pascal cased and concatenated.
   */
  readonly renderTypeName?: (def: string) => string;
}

/**
 * Generates typescript types from JSON schemas.
 */
export class TypeGenerator {
  /**
   * Convert all-caps acronyms (e.g. "VPC", "FooBARZooFIGoo") to pascal case
   * (e.g. "Vpc", "FooBarZooFiGoo").
   */
  public static normalizeTypeName(typeName: string) {
    // start with the full string and then use the regex to match all-caps sequences.
    const re = /([A-Z]+)(?:[^a-z]|$)/g;
    let result = typeName;
    let m;
    do {
      m = re.exec(typeName);
      if (m) {
        const before = result.slice(0, m.index); // all the text before the sequence
        const cap = m[1]; // group #1 matches the all-caps sequence we are after
        const pascal = cap[0] + cap.slice(1).toLowerCase(); // convert to pascal case by lowercasing all but the first char
        const after = result.slice(m.index + pascal.length); // all the text after the sequence
        result = before + pascal + after; // concat
      }
    } while (m);

    result = result.replace(/^./, result[0].toUpperCase()); // ensure first letter is capitalized
    return result;
  }

  /**
   * Renders a JSII struct (and accompanying types) from a JSON schema.
   *
   * If you wish to render multiple top-level structs or include custom types,
   * create a new instance of `TypeGenerator` manually.
   *
   * @param structName The name of the JSII struct (TypeScript interface).
   * @param schema The JSON schema (top level schema must include "properties")
   * @returns Generated TypeScript source code that includes the top-level
   * struct and all other types.
   */
  public static forStruct(structName: string, schema: JSONSchema4, options: TypeGeneratorOptions = {}) {
    const gen = new TypeGenerator({ definitions: schema.definitions, ...options });
    gen.emitType(structName, schema);
    return gen;
  }

  private readonly typesToEmit: { [name: string]: TypeEmitter } = { };
  private readonly emittedTypes: Record<string, EmittedType> = {};
  private readonly exclude: string[];
  private readonly definitions: { [def: string]: JSONSchema4 };
  private readonly toJson: boolean;
  private readonly renderTypeName: (def: string) => string;

  /**
   *
   * @param schema Schema definitions
   * @param options
   */
  constructor(options: TypeGeneratorOptions = { }) {
    this.exclude = options.exclude ?? [];
    this.definitions = {};
    this.toJson = options.toJson ?? true;
    this.renderTypeName = options.renderTypeName ?? DEFAULT_RENDER_TYPE_NAME;

    for (const [typeName, def] of Object.entries(options.definitions ?? {})) {
      this.addDefinition(typeName, def);
    }
  }

  /**
   * Adds a JSON schema definition for a type name. This method does not emit the type
   * but rather just registers the definition that will get resolved if this type is `$ref`ed.
   *
   * @param typeName The name of the type.
   * @param def The JSON schema definition for this type
   */
  public addDefinition(typeName: string, def: JSONSchema4) {
    this.definitions[typeName] = def;
  }

  /**
   * Overrides the definition of `fromTypeName` such that any references to it
   * will be resolved as `toTypeName`. Bear in mind that the type name specified
   * in `to` must either be defined as a definition (`addDefinition()`) _or_
   * emitted as a custom type (`emitCustomType()`).
   */
  public addAlias(from: string, to: string) {
    this.addDefinition(from, { $ref: `#/definitions/${to}` });
  }

  /**
   * Emit a type based on a JSON schema. If `def` is not specified, the
   * definition of the type will be looked up in the `definitions` provided
   * during initialization or via `addDefinition()`.
   *
   * @param typeName The name of th type
   * @param def JSON schema. If not specified, the schema is looked up from
   * `definitions` based on the type name
   * @param structFqn FQN for the type (defaults to `typeName`)
   * @returns The resolved type (not always the same as `typeName`)
   */
  public emitType(typeName: string, def?: JSONSchema4, structFqn: string = typeName): string {
    return this.emitTypeInternal(typeName, def, structFqn).type;
  }

  /**
   * Emit a type based on a JSON schema. If `def` is not specified, the
   * definition of the type will be looked up in the `definitions` provided
   * during initialization or via `addDefinition()`.
   *
   * @param typeName The name of th type
   * @param def JSON schema. If not specified, the schema is looked up from
   * `definitions` based on the type name
   * @param structFqn FQN for the type (defaults to `typeName`)
   * @returns The resolved type (not always the same as `typeName`)
   */
  private emitTypeInternal(typeName: string, def?: JSONSchema4, structFqn: string = typeName): EmittedType {
    if (!def) {
      def = this.definitions[typeName];
      if (!def) {
        throw new Error(`unable to find schema definition for ${typeName}`);
      }
    }

    // callers expect that emit a type named `typeName` so we can't change it here
    // but at least we can verify it's correct.
    if (TypeGenerator.normalizeTypeName(typeName) !== typeName) {
      throw new Error(`${typeName} must be normalized before calling emitType`);
    }

    if (structFqn.startsWith(DEFINITIONS_PREFIX)) {
      structFqn = structFqn.substring(DEFINITIONS_PREFIX.length);
    }

    if (this.isExcluded(structFqn)) {
      throw new Error(`Type ${structFqn} cannot be added since it matches one of the exclusion patterns`);
    }

    // complex type
    if (def.$ref) {
      return this.typeForRef(def);
    }

    // unions (unless this is a struct, and then we just ignore the constraints)
    if (def.oneOf || def.anyOf) {

      const asUnion = this.tryEmitUnion(typeName, def, structFqn);
      if (asUnion) {
        return asUnion;
      }

      // carry on, we can't represent this schema as a union (yet?)
    }

    // dates
    if (def.format === 'date-time') {
      if (def.type && def.type !== 'string') {
        throw new Error('date-time must be a string');
      }

      return { type: 'Date', toJson: x => `${x}?.toISOString()` };
    }

    // enums
    if (def.enum && Array.isArray(def.enum) && def.enum.length > 0 && !def.enum.find(x => typeof(x) !== 'string')) {
      if (def.type && def.type !== 'string') {
        throw new Error('only "string" enums are supported');
      }

      return this.emitEnum(typeName, def, structFqn);
    }

    // struct
    if (def.properties) {
      if (def.type && def.type !== 'object') {
        throw new Error('for "properties", if "type" is specified it has to be an "object"');
      }

      return this.emitStruct(typeName, def, structFqn);
    }

    // map
    if (def.additionalProperties && typeof(def.additionalProperties) === 'object') {
      if (def.type && def.type !== 'object') {
        throw new Error('for "additionalProperties", if "type" is specified it has to be an "object"');
      }

      const et = this.typeForProperty(typeName, def.additionalProperties);
      const toJson = (x: string) => `((${x}) === undefined) ? undefined : (Object.entries(${x}).reduce((r, i) => (i[1] === undefined) ? r : ({ ...r, [i[0]]: ${et.toJson('i[1]') } }), {}))`;
      return { type: `{ [key: string]: ${et.type} }`, toJson };
    }

    switch (def.type) {
      case 'string':
        return { type: 'string', toJson: x => x };

      case 'number':
      case 'integer':
        return { type: 'number', toJson: x => x };

      case 'boolean':
        return { type: 'boolean', toJson: (x) => x };

      case 'array': {
        return this.emitArray(typeName, def);
      }
    }

    return { type: 'any', toJson: x => x };
  }

  /**
   * Registers a custom type and emits it. This will override any existing
   * definitions for this type name.
   *
   * @param typeName The name of the type emitted by this handler.
   * @param emitter A function that will be called to emit the code and returns
   * information about the emitted type.
   */
  public emitCustomType(typeName: string, emitter: TypeEmitter | CodeEmitter) {
    if (typeName in this.emittedTypes) {
      return;
    }

    this.typesToEmit[typeName] = code => {
      const result = emitter(code);
      if (typeof(result) === 'object') {
        return result;
      } else {
        return { type: typeName, toJson: x => x };
      }
    };
  }

  /**
   * @deprecated use `emitCustomType()`
   */
  public addCode(typeName: string, emitter: TypeEmitter | CodeEmitter) {
    return this.emitCustomType(typeName, emitter);
  }

  /**
   * Renders all emitted types to a string.
   *
   * Use `renderToCode()` in order to render output to an existing `Code` object.
   */
  public render(): string {
    const code = new Code();
    this.renderToCode(code);
    return code.render();
  }

  /**
   * Writes all types to a `CodeMaker` with an open file.
   * Use this method in case you need to add those type to an existing file.
   * @param code The `CodeMaker` instance.
   */
  public renderToCode(code: Code) {
    while (Object.keys(this.typesToEmit).length) {
      const name = Object.keys(this.typesToEmit)[0];
      const emitter = this.typesToEmit[name];
      const emittedType = emitter(code);
      code.line();
      delete this.typesToEmit[name];
      this.emittedTypes[name] = emittedType;
    }
  }

  /**
   * @deprecated use `renderToCode()`
   */
  public emitCode(code: Code) {
    return this.renderToCode(code);
  }

  /**
   * @deprecated use `emitType()`
   */
  public addType(typeName: string, def?: JSONSchema4, structFqn: string = typeName) {
    return this.emitType(typeName, def, structFqn);
  }

  /**
   * Emits an array.
   */
  private emitArray(typeName: string, def: JSONSchema4): EmittedType {
    const et = this.typeForArray(typeName, def);
    return { type: `${et.type}[]`, toJson: x => `${x}?.map(y => ${et.toJson('y')})` };
  }

  /**
   * @returns true if this definition can be represented as a union or false if it cannot
   */
  private tryEmitUnion(typeName: string, def: JSONSchema4, fqn: string): EmittedType | undefined {
    const options = new Array<string>();
    for (const option of def.oneOf || def.anyOf || []) {
      if (!supportedUnionOptionType(option.type)) {
        return undefined;
      }

      const type = option.type === 'integer' ? 'number' : option.type;
      options.push(type);
    }

    const emitted: EmittedType = { type: typeName, toJson: x => `${x}?.value` };

    this.addCode(typeName, code => {
      this.emitDescription(code, fqn, def.description);

      code.openBlock(`export class ${typeName}`);

      for (const type of options) {
        const methodName = 'from' + type[0].toUpperCase() + type.substr(1);
        code.openBlock(`public static ${methodName}(value: ${type}): ${typeName}`);
        code.line(`return new ${typeName}(value);`);
        code.closeBlock();
      }

      code.openBlock('private constructor(public readonly value: any)');
      code.closeBlock();

      code.closeBlock();

      return emitted;
    });

    return emitted;
  }

  private emitStruct(typeName: string, structDef: JSONSchema4, structFqn: string): EmittedType {
    const toJson = new ToJsonFunction(typeName);
    const emitted: EmittedType = {
      type: typeName,
      toJson: x => `${toJson.functionName}(${x})`,
    };

    this.emitCustomType(typeName, code => {

      this.emitDescription(code, structFqn, structDef.description);
      code.openBlock(`export interface ${typeName}`);

      for (const [propName, propSpec] of Object.entries(structDef.properties || {})) {
        this.emitProperty(code, propName, propSpec, structFqn, structDef, toJson);
      }

      code.closeBlock();

      if (this.toJson) {
        toJson.emit(code);
      }

      return emitted;
    });

    return emitted;
  }

  private emitProperty(code: Code, name: string, propDef: JSONSchema4, structFqn: string, structDef: JSONSchema4, toJson: ToJsonFunction) {
    const originalName = name;

    // if the name starts with '$' (like $ref or $schema), we remove the "$"
    // and it's the same deal - will produce invalid output
    if (name.startsWith('$')) {
      name = name.substring(1);
    }

    // convert the name to camel case so it's compatible with JSII
    name = Case.camel(name);

    this.emitDescription(code, `${structFqn}#${originalName}`, propDef.description);
    const propertyType = this.typeForProperty(`${structFqn}.${name}`, propDef);
    const required = this.isPropertyRequired(originalName, structDef);
    const optional = required ? '' : '?';

    code.line(`readonly ${name}${optional}: ${propertyType.type};`);
    code.line();

    toJson.addField(originalName, name, propertyType.toJson);
  }

  private emitEnum(typeName: string, def: JSONSchema4, structFqn: string): EmittedType {
    const emitted: EmittedType = {
      type: typeName,
      toJson: x => x,
    };

    this.emitCustomType(typeName, code => {

      if (!def.enum || def.enum.length === 0) {
        throw new Error(`definition is not an enum: ${JSON.stringify(def)}`);
      }

      if (def.type && def.type !== 'string') {
        throw new Error('can only generate string enums');
      }

      this.emitDescription(code, structFqn, def.description);

      code.openBlock(`export enum ${typeName}`);

      for (const value of def.enum) {
        if (typeof(value) !== 'string') {
          throw new Error('can only generate enums for string values');
        }

        // sluggify and turn to UPPER_SNAKE_CASE
<<<<<<< HEAD
        const memberName = Case.snake(value.replace(/[^a-z0-9]/gi, '_')).split('_').filter(x => x).join('_').toUpperCase();
=======
        let memberName = snakeCase(value.replace(/[^a-z0-9]/gi, '_')).split('_').filter(x => x).join('_').toUpperCase();

        // if member name starts with a non-alpha character, add a prefix so it becomes a symbol
        if (!/^[A-Z].*/i.test(memberName)) {
          memberName = 'VALUE_' + memberName;
        }
>>>>>>> c55113fb

        code.line(`/** ${value} */`);
        code.line(`${memberName} = '${value}',`);
      }

      code.closeBlock();

      return emitted;
    });

    return emitted;
  }

  private emitDescription(code: Code, fqn: string, description?: string, annotations: { [type: string]: string } = { }) {
    code.line('/**');

    if (description) {
      description = description.replace(/\*\//g, '_/');

      for (const dline of description.split('\n').map(x => x.trim())) {
        code.line(` * ${dline}`);
      }

      const extractDefault = /Defaults?\W+(to|is)\W+(.+)/g.exec(description);
      const def = extractDefault && extractDefault[2];
      if (def) {
        annotations.default = def;
      }

      code.line(' *');
    }

    annotations.schema = fqn;

    for (const [type, value] of Object.entries(annotations)) {
      code.line(` * @${type} ${value}`);
    }

    code.line(' */');
  }

  private typeForProperty(propertyFqn: string, def: JSONSchema4): EmittedType {
    const subtype = TypeGenerator.normalizeTypeName(DEFAULT_RENDER_TYPE_NAME(propertyFqn));
    return this.emitTypeInternal(subtype, def, subtype);
  }

  private typeForRef(def: JSONSchema4): EmittedType {
    const prefix = '#/definitions/';
    if (!def.$ref || !def.$ref.startsWith(prefix)) {
      throw new Error(`invalid $ref ${JSON.stringify(def)}`);
    }

    if (this.isExcluded(def.$ref)) {
      return { type: 'any', toJson: x => x };
    }

    const typeName = TypeGenerator.normalizeTypeName(this.renderTypeName(def.$ref.substring(prefix.length)));

    // if we already emitted a type with this type name, just return it
    const emitted = this.emittedTypes[typeName];
    if (emitted) {
      return emitted;
    }

    const schema = this.resolveReference(def);
    return this.emitTypeInternal(typeName, schema, def.$ref);
  }

  private typeForArray(propertyFqn: string, def: JSONSchema4): EmittedType {
    if (!def.items || typeof(def.items) !== 'object') {
      throw new Error(`unsupported array type ${def.items}`);
    }

    return this.typeForProperty(propertyFqn, def.items);
  }

  private resolveReference(def: JSONSchema4): JSONSchema4 {
    const ref = def.$ref;
    if (!ref || !ref.startsWith(DEFINITIONS_PREFIX)) {
      throw new Error('expecting a local reference');
    }

    const lookup = ref.substr(DEFINITIONS_PREFIX.length);
    const found = this.definitions[lookup];
    if (!found) {
      throw new Error(`unable to find a definition for the $ref "${lookup}"`);
    }

    return found;
  }

  private isPropertyRequired(property: string, structDef: JSONSchema4) {
    return Array.isArray(structDef.required) && structDef.required.includes(property);
  }

  private isExcluded(fqn: string) {
    for (const pattern of this.exclude) {
      const re = new RegExp(pattern);
      if (re.test(fqn)) {
        return true;
      }
    }

    return false;
  }

}

function supportedUnionOptionType(type: any): type is string {
  return type && (typeof(type) === 'string' && PRIMITIVE_TYPES.includes(type));
}

interface EmittedType {
  /**
   * The JavaScript type to emit.
   */
  readonly type: string;

  /**
   * Returns the code to convert a statement `s` back to JSON.
   */
  readonly toJson: (code: string) => string;
}

type TypeEmitter = (code: Code) => EmittedType;
type CodeEmitter = (code: Code) => void;<|MERGE_RESOLUTION|>--- conflicted
+++ resolved
@@ -456,16 +456,12 @@
         }
 
         // sluggify and turn to UPPER_SNAKE_CASE
-<<<<<<< HEAD
-        const memberName = Case.snake(value.replace(/[^a-z0-9]/gi, '_')).split('_').filter(x => x).join('_').toUpperCase();
-=======
-        let memberName = snakeCase(value.replace(/[^a-z0-9]/gi, '_')).split('_').filter(x => x).join('_').toUpperCase();
+        let memberName = Case.snake(value.replace(/[^a-z0-9]/gi, '_')).split('_').filter(x => x).join('_').toUpperCase();
 
         // if member name starts with a non-alpha character, add a prefix so it becomes a symbol
         if (!/^[A-Z].*/i.test(memberName)) {
           memberName = 'VALUE_' + memberName;
         }
->>>>>>> c55113fb
 
         code.line(`/** ${value} */`);
         code.line(`${memberName} = '${value}',`);
