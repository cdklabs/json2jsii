import camelCase from 'camelcase';
import { JSONSchema4 } from 'json-schema';
import { snakeCase } from 'snake-case';
import { getAllowlistedCharName, isAllowlistedCharacter } from './character-allowlist';
import { Code } from './code';
import { ToJsonFunction } from './tojson';


const PRIMITIVE_TYPES = ['string', 'number', 'integer', 'boolean'];
const DEFINITIONS_PREFIX = '#/definitions/';
const DEFAULT_RENDER_TYPE_NAME = (s: string) => s.split('.').map(x => pascalCase(x)).join('');

export interface TypeGeneratorOptions {
  /**
   * Patterns of type FQNs to exclude.
   * @default - include all types
   */
  readonly exclude?: string[];

  /**
   * Schema definitions for resolving $refs
   * @default - $refs are not supported
   */
  readonly definitions?: { [def: string]: JSONSchema4 };

  /**
   * Generate `toJson_Xyz` functions for all types which convert data objects
   * back to schema-compatible JSON.
   *
   * These functions are required since property names in generated structs are
   * camel cased in order to be compatible with JSII, and this is a lossy
   * conversion, so the toJson functions are required to convert the data back
   * to a schema-compatible data objects.
   *
   * @default true
   */
  readonly toJson?: boolean;

  /**
   * When set to true, enums are sanitized from the 'null' literal value,
   * allowing typing the property as an enum, instead of the underlying type.
   *
   * Note that switching this from 'false' to 'true' is a breaking change in
   * the generated code as it might change a property type.
   *
   * @default false
   */
  readonly sanitizeEnums?: boolean;

  /**
   * Given a definition name, render the type name to be emitted by that definition.
   *
   * When `emitType` is invoked, the type name to be emitted is provided by the caller.
   * However, for complex types containing references to other types, we infer the type name of the reference
   * by looking at the definition name of the `$ref` attribute.
   *
   * This function provides a way to control how those definition names translate into type name.
   *
   * For example, if a complex type references a namespaced definition like `api.group.Foo`, we'd like to control
   * how to translate `api.group.Foo`, which is an illegal typename, into a legal one.
   *
   * @default - Only dot namespacing is handled by default. Elements between dots are pascal cased and concatenated.
   */
  readonly renderTypeName?: (def: string) => string;
}

/**
 * Generates typescript types from JSON schemas.
 */
export class TypeGenerator {
  /**
   * Convert all-caps acronyms (e.g. "VPC", "FooBARZooFIGoo") to pascal case
   * (e.g. "Vpc", "FooBarZooFiGoo").
   */
  public static normalizeTypeName(typeName: string) {

    // Handle kebab-case first
    const stage1 = typeName.split('-').map(word => word.charAt(0).toUpperCase() + word.slice(1)).join('');

    // start with the full string and then use the regex to match all-caps sequences.
    const re = /([A-Z]+)(?:[^a-z]|$)/g;
    let result = stage1;
    let m;
    do {
      m = re.exec(stage1);
      if (m) {
        const before = result.slice(0, m.index); // all the text before the sequence
        const cap = m[1]; // group #1 matches the all-caps sequence we are after
        const pascal = cap[0] + cap.slice(1).toLowerCase(); // convert to pascal case by lowercasing all but the first char
        const after = result.slice(m.index + pascal.length); // all the text after the sequence
        result = before + pascal + after; // concat
      }
    } while (m);

    result = result.replace(/^./, result[0].toUpperCase()); // ensure first letter is capitalized
    return result;
  }

  /**
   * Renders a JSII struct (and accompanying types) from a JSON schema.
   *
   * If you wish to render multiple top-level structs or include custom types,
   * create a new instance of `TypeGenerator` manually.
   *
   * @param structName The name of the JSII struct (TypeScript interface).
   * @param schema The JSON schema (top level schema must include "properties")
   * @returns Generated TypeScript source code that includes the top-level
   * struct and all other types.
   */
  public static forStruct(structName: string, schema: JSONSchema4, options: TypeGeneratorOptions = {}) {
    const gen = new TypeGenerator({ definitions: schema.definitions, ...options });
    gen.emitType(structName, schema);
    return gen;
  }

  private readonly typesToEmit: { [name: string]: TypeEmitter } = { };
  private readonly emittedTypes: Record<string, EmittedType> = {};
  private readonly exclude: string[];
  private readonly definitions: { [def: string]: JSONSchema4 };
  private readonly toJson: boolean;
  private readonly sanitizeEnums: boolean;
  private readonly renderTypeName: (def: string) => string;

  /**
   *
   * @param schema Schema definitions
   * @param options
   */
  constructor(options: TypeGeneratorOptions = { }) {
    this.exclude = options.exclude ?? [];
    this.definitions = {};
    this.toJson = options.toJson ?? true;
    this.sanitizeEnums = options.sanitizeEnums ?? false;
    this.renderTypeName = options.renderTypeName ?? DEFAULT_RENDER_TYPE_NAME;

    for (const [typeName, def] of Object.entries(options.definitions ?? {})) {
      this.addDefinition(typeName, def);
    }
  }

  /**
   * Adds a JSON schema definition for a type name. This method does not emit the type
   * but rather just registers the definition that will get resolved if this type is `$ref`ed.
   *
   * @param typeName The name of the type.
   * @param def The JSON schema definition for this type
   */
  public addDefinition(typeName: string, def: JSONSchema4) {
    this.definitions[typeName] = def;
  }

  /**
   * Overrides the definition of `fromTypeName` such that any references to it
   * will be resolved as `toTypeName`. Bear in mind that the type name specified
   * in `to` must either be defined as a definition (`addDefinition()`) _or_
   * emitted as a custom type (`emitCustomType()`).
   */
  public addAlias(from: string, to: string) {
    this.addDefinition(from, { $ref: `#/definitions/${to}` });
  }

  /**
   * Emit a type based on a JSON schema. If `def` is not specified, the
   * definition of the type will be looked up in the `definitions` provided
   * during initialization or via `addDefinition()`.
   *
   * @param typeName The name of th type
   * @param def JSON schema. If not specified, the schema is looked up from
   * `definitions` based on the type name
   * @param structFqn FQN for the type (defaults to `typeName`)
   * @returns The resolved type (not always the same as `typeName`)
   */
  public emitType(typeName: string, def?: JSONSchema4, structFqn: string = typeName): string {
    return this.emitTypeInternal(typeName, def, structFqn).type;
  }

  /**
   * Many schemas define a type as an array of types to indicate union types.
   * To avoid having the type generator be aware of that, we transform those types
   * into their corresponding typescript definitions.
   * --------------------------------------------------
   *
   * Strictly speaking, these definitions are meant to allow the liternal 'null' value
   * to be used in addition to the actual types. However, since union types are not supported
   * in jsii, allowing this would mean falling back to 'any' and loosing all type safety for such
   * properties. Transforming it into a single concrete optional type provides both type safety and
   * the option to omit the property. What it doesn't allow is explicitly passing 'null', which might
   * be desired in some cases. For now we prefer type safety over that.
   *
   * 1. ['null', '<type>'] -> optional '<type>'
   * 2. ['null', '<type1>', '<type2>'] -> optional 'any'
   *
   * This is the normal jsii conversion, nothing much we can do here.
   *
   * 3. ['<type1>', '<type2>'] -> 'any'
   */
  private maybeTransformTypeArray(def: JSONSchema4) {

    if (!Array.isArray(def.type)) {
      return;
    }

    const nullType = def.type.some(t => t === 'null');
    const nonNullTypes = new Set(def.type.filter(t => t !== 'null'));

    if (nullType) {
      def.required = false;
    }

    if (nonNullTypes.size === 0) {
      def.type = 'null';
    } else {
      // if its a union of non null types we use 'any' to be jsii compliant
      def.type = nonNullTypes.size > 1 ? 'any' : nonNullTypes.values().next().value;
    }

  }

  /**
   * Emit a type based on a JSON schema. If `def` is not specified, the
   * definition of the type will be looked up in the `definitions` provided
   * during initialization or via `addDefinition()`.
   *
   * @param typeName The name of th type
   * @param def JSON schema. If not specified, the schema is looked up from
   * `definitions` based on the type name
   * @param structFqn FQN for the type (defaults to `typeName`)
   * @returns The resolved type (not always the same as `typeName`)
   */
  private emitTypeInternal(typeName: string, def?: JSONSchema4, structFqn: string = typeName): EmittedType {
    if (!def) {
      def = this.definitions[typeName];
      if (!def) {
        throw new Error(`unable to find schema definition for ${typeName}`);
      }
    }

    this.maybeTransformTypeArray(def);

    if (def.enum && this.sanitizeEnums) {
      // santizie enums from liternal 'null' because they prevent emitting the enum
      // and instead cause a fallback to 'string'. we assume the optionality of the enum
      // covers the 'null' value.
      def.enum = def.enum.filter(d => d !== null);
    }

    // callers expect that emit a type named `typeName` so we can't change it here
    // but at least we can verify it's correct.
    if (TypeGenerator.normalizeTypeName(typeName) !== typeName) {
      throw new Error(`${typeName} must be normalized before calling emitType`);
    }

    if (structFqn.startsWith(DEFINITIONS_PREFIX)) {
      structFqn = structFqn.substring(DEFINITIONS_PREFIX.length);
    }

    if (this.isExcluded(structFqn)) {
      throw new Error(`Type ${structFqn} cannot be added since it matches one of the exclusion patterns`);
    }

    // complex type
    if (def.$ref) {
      return this.typeForRef(def);
    }

    // unions (unless this is a struct, and then we just ignore the constraints)
    if (def.oneOf || def.anyOf) {

      const asUnion = this.tryEmitUnion(typeName, def, structFqn);
      if (asUnion) {
        return asUnion;
      }

      // carry on, we can't represent this schema as a union (yet?)
    }

    // dates
    if (def.format === 'date-time') {
      if (def.type && def.type !== 'string') {
        throw new Error('date-time must be a string');
      }

      return { type: 'Date', toJson: x => `${x}?.toISOString()` };
    }

    // enums
    if (def.enum && Array.isArray(def.enum) && def.enum.length > 0 && def.enum.every(x => ['string', 'number'].includes(typeof(x)))) {
      if (def.type && !(def.type === 'string' || def.type === 'number' || def.type === 'integer')) {
        throw new Error('only enums with string or number values are supported');
      }

      return this.emitEnum(typeName, def, structFqn);
    }

    // struct
    if (def.properties) {
      if (def.type && def.type !== 'object') {
        throw new Error('for "properties", if "type" is specified it has to be an "object"');
      }

      return this.emitStruct(typeName, def, structFqn);
    }

    // map
    if (def.additionalProperties && typeof(def.additionalProperties) === 'object') {
      if (def.type && def.type !== 'object') {
        throw new Error('for "additionalProperties", if "type" is specified it has to be an "object"');
      }

      const et = this.typeForProperty(typeName, def.additionalProperties);
      const toJson = (x: string) => `((${x}) === undefined) ? undefined : (Object.entries(${x}).reduce((r, i) => (i[1] === undefined) ? r : ({ ...r, [i[0]]: ${et.toJson('i[1]') } }), {}))`;
      return { type: `{ [key: string]: ${et.type} }`, toJson };
    }

    switch (def.type) {
      case 'string':
        return { type: 'string', toJson: x => x };

      case 'number':
      case 'integer':
        return { type: 'number', toJson: x => x };

      case 'boolean':
        return { type: 'boolean', toJson: (x) => x };

      case 'array': {
        return this.emitArray(typeName, def);
      }
    }

    return { type: 'any', toJson: x => x };
  }

  /**
   * Registers a custom type and emits it. This will override any existing
   * definitions for this type name.
   *
   * @param typeName The name of the type emitted by this handler.
   * @param emitter A function that will be called to emit the code and returns
   * information about the emitted type.
   */
  public emitCustomType(typeName: string, emitter: TypeEmitter | CodeEmitter) {
    if (typeName in this.emittedTypes) {
      return;
    }

    this.typesToEmit[typeName] = code => {
      const result = emitter(code);
      if (typeof(result) === 'object') {
        return result;
      } else {
        return { type: typeName, toJson: x => x };
      }
    };
  }

  /**
   * @deprecated use `emitCustomType()`
   */
  public addCode(typeName: string, emitter: TypeEmitter | CodeEmitter) {
    return this.emitCustomType(typeName, emitter);
  }

  /**
   * Renders all emitted types to a string.
   *
   * Use `renderToCode()` in order to render output to an existing `Code` object.
   */
  public render(): string {
    const code = new Code();
    this.renderToCode(code);
    return code.render();
  }

  /**
   * Writes all types to a `CodeMaker` with an open file.
   * Use this method in case you need to add those type to an existing file.
   * @param code The `CodeMaker` instance.
   */
  public renderToCode(code: Code) {
    while (Object.keys(this.typesToEmit).length) {
      const name = Object.keys(this.typesToEmit)[0];
      const emitter = this.typesToEmit[name];
      const emittedType = emitter(code);
      code.line();
      delete this.typesToEmit[name];
      this.emittedTypes[name] = emittedType;
    }
  }

  /**
   * @deprecated use `renderToCode()`
   */
  public emitCode(code: Code) {
    return this.renderToCode(code);
  }

  /**
   * @deprecated use `emitType()`
   */
  public addType(typeName: string, def?: JSONSchema4, structFqn: string = typeName) {
    return this.emitType(typeName, def, structFqn);
  }

  /**
   * Emits an array.
   */
  private emitArray(typeName: string, def: JSONSchema4): EmittedType {
    const et = this.typeForArray(typeName, def);
    return { type: `${et.type}[]`, toJson: x => `${x}?.map(y => ${et.toJson('y')})` };
  }

  /**
   * @returns true if this definition can be represented as a union or false if it cannot
   */
  private tryEmitUnion(typeName: string, def: JSONSchema4, fqn: string): EmittedType | undefined {
    const options = new Array<string>();
    for (const option of def.oneOf || def.anyOf || []) {
      if (!supportedUnionOptionType(option.type)) {
        return undefined;
      }

      const type = option.type === 'integer' ? 'number' : option.type;
      options.push(type);
    }

    const emitted: EmittedType = { type: typeName, toJson: x => `${x}?.value` };

    this.addCode(typeName, code => {
      this.emitDescription(code, fqn, def.description);

      code.openBlock(`export class ${typeName}`);
      const possibleTypes = [];

      for (const type of options) {
        possibleTypes.push(type);
        const methodName = 'from' + type[0].toUpperCase() + type.substr(1);
        code.openBlock(`public static ${methodName}(value: ${type}): ${typeName}`);
        code.line(`return new ${typeName}(value);`);
        code.closeBlock();
      }

      code.openBlock(`private constructor(public readonly value: ${possibleTypes.join(' | ')})`);
      code.closeBlock();

      code.closeBlock();

      return emitted;
    });

    return emitted;
  }

  private emitStruct(typeName: string, structDef: JSONSchema4, structFqn: string): EmittedType {
    const toJson = new ToJsonFunction(typeName);
    const emitted: EmittedType = {
      type: typeName,
      toJson: x => `${toJson.functionName}(${x})`,
    };

    this.emitCustomType(typeName, code => {

      this.emitDescription(code, structFqn, structDef.description);
      code.openBlock(`export interface ${typeName}`);

      for (const [propName, propSpec] of Object.entries(structDef.properties || {})) {
        this.emitProperty(code, propName, propSpec, structFqn, structDef, toJson);
      }

      code.closeBlock();

      if (this.toJson) {
        toJson.emit(code);
      }

      return emitted;
    });

    return emitted;
  }

  private emitProperty(code: Code, name: string, propDef: JSONSchema4, structFqn: string, structDef: JSONSchema4, toJson: ToJsonFunction) {
    const originalName = name;

    // if the name starts with '$' (like $ref or $schema), we remove the "$"
    // and it's the same deal - will produce invalid output
    if (name.startsWith('$')) {
      name = name.substring(1);
    }

    // convert the name to camel case so it's compatible with JSII
    name = camelCase(name);

    this.emitDescription(code, `${structFqn}#${originalName}`, propDef.description);
    const propertyType = this.typeForProperty(`${structFqn}.${name}`, propDef);
    const required = this.isPropertyRequired(originalName, structDef);
    const optional = required ? '' : '?';

    code.line(`readonly ${name}${optional}: ${propertyType.type};`);
    code.line();

    toJson.addField(originalName, name, propertyType.toJson);
  }

  private emitEnum(typeName: string, def: JSONSchema4, structFqn: string): EmittedType {
    const emitted: EmittedType = {
      type: typeName,
      toJson: x => x,
    };

    this.emitCustomType(typeName, code => {

      if (!def.enum || def.enum.length === 0) {
        throw new Error(`definition is not an enum: ${JSON.stringify(def)}`);
      }

      if (def.type && !(def.type === 'string' || def.type === 'number' || def.type === 'integer')) {
        throw new Error('only enums with string or number values are supported');
      }

      this.emitDescription(code, structFqn, def.description);

      code.openBlock(`export enum ${typeName}`);

      const processedValues = new Set<string>();

      for (const value of def.enum) {
        if (!['string', 'number'].includes(typeof(value))) {
          throw new Error('only enums with string or number values are supported');
        }

        let memberName;

<<<<<<< HEAD
        if (value && isAllowlistedCharacter(value.toString())) {
          memberName = 'VALUE_' + getAllowlistedCharName(value.toString());
        } else {
          // sluggify and turn to UPPER_SNAKE_CASE
          memberName = snakeCase(`${value}`.replace(/[^a-z0-9]/gi, '_')).split('_').filter(x => x).join('_').toUpperCase();

          // if member name starts with a non-alpha character, add a prefix so it becomes a symbol
          if (!/^[A-Z].*/i.test(memberName)) {
            memberName = 'VALUE_' + memberName;
          }
=======
        // If enums of same value exists, then we choose one of them and skip adding others
        // since that would cause conflict
        const lowerCaseValue = value?.toString().toLowerCase();
        if (lowerCaseValue && !processedValues.has(lowerCaseValue)) {
          processedValues.add(lowerCaseValue);
        } else {
          continue;
        }

        // if member name starts with a non-alpha character, add a prefix so it becomes a symbol
        if (!/^[A-Z].*/i.test(memberName)) {
          memberName = 'VALUE_' + memberName;
>>>>>>> 17ce7f9e
        }

        code.line(`/** ${value} */`);
        code.line(`${memberName} = ${JSON.stringify(value)},`);
      }

      code.closeBlock();

      return emitted;
    });

    return emitted;
  }

  private emitDescription(code: Code, fqn: string, description?: string, annotations: { [type: string]: string } = { }) {
    code.line('/**');

    if (description) {
      description = description.replace(/\*\//g, '_/');

      for (const dline of description.split('\n').map(x => x.trim())) {
        code.line(` * ${dline}`);
      }

      const extractDefault = /Defaults?\W+(to|is)\W+(.+)/g.exec(description);
      const def = extractDefault && extractDefault[2];
      if (def) {
        annotations.default = def;
      }

      code.line(' *');
    }

    annotations.schema = fqn;

    for (const [type, value] of Object.entries(annotations)) {
      code.line(` * @${type} ${value}`);
    }

    code.line(' */');
  }

  private typeForProperty(propertyFqn: string, def: JSONSchema4): EmittedType {
    const subtype = TypeGenerator.normalizeTypeName(DEFAULT_RENDER_TYPE_NAME(propertyFqn));
    return this.emitTypeInternal(subtype, def, subtype);
  }

  private typeForRef(def: JSONSchema4): EmittedType {
    const prefix = '#/definitions/';
    if (!def.$ref || !def.$ref.startsWith(prefix)) {
      throw new Error(`invalid $ref ${JSON.stringify(def)}`);
    }

    if (this.isExcluded(def.$ref)) {
      return { type: 'any', toJson: x => x };
    }

    const typeName = TypeGenerator.normalizeTypeName(this.renderTypeName(def.$ref.substring(prefix.length)));

    // if we already emitted a type with this type name, just return it
    const emitted = this.emittedTypes[typeName];
    if (emitted) {
      return emitted;
    }

    const schema = this.resolveReference(def);
    return this.emitTypeInternal(typeName, schema, def.$ref);
  }

  private typeForArray(propertyFqn: string, def: JSONSchema4): EmittedType {
    if (!def.items || typeof(def.items) !== 'object') {
      // Falling back to an array of any type
      def.items = {};
    }

    return this.typeForProperty(propertyFqn, def.items);
  }

  private resolveReference(def: JSONSchema4): JSONSchema4 {
    const ref = def.$ref;
    if (!ref || !ref.startsWith(DEFINITIONS_PREFIX)) {
      throw new Error('expecting a local reference');
    }

    const lookup = ref.substr(DEFINITIONS_PREFIX.length);
    const found = this.definitions[lookup];
    if (!found) {
      throw new Error(`unable to find a definition for the $ref "${lookup}"`);
    }

    return found;
  }

  private isPropertyRequired(property: string, structDef: JSONSchema4) {
    return Array.isArray(structDef.required) && structDef.required.includes(property);
  }

  private isExcluded(fqn: string) {
    for (const pattern of this.exclude) {
      const re = new RegExp(pattern);
      if (re.test(fqn)) {
        return true;
      }
    }

    return false;
  }

}

function supportedUnionOptionType(type: any): type is string {
  return type && (typeof(type) === 'string' && PRIMITIVE_TYPES.includes(type));
}

function pascalCase(s: string): string {
  return camelCase(s, { pascalCase: true });
}

interface EmittedType {
  /**
   * The JavaScript type to emit.
   */
  readonly type: string;

  /**
   * Returns the code to convert a statement `s` back to JSON.
   */
  readonly toJson: (code: string) => string;
}

type TypeEmitter = (code: Code) => EmittedType;
type CodeEmitter = (code: Code) => void;<|MERGE_RESOLUTION|>--- conflicted
+++ resolved
@@ -531,31 +531,25 @@
 
         let memberName;
 
-<<<<<<< HEAD
         if (value && isAllowlistedCharacter(value.toString())) {
           memberName = 'VALUE_' + getAllowlistedCharName(value.toString());
         } else {
           // sluggify and turn to UPPER_SNAKE_CASE
           memberName = snakeCase(`${value}`.replace(/[^a-z0-9]/gi, '_')).split('_').filter(x => x).join('_').toUpperCase();
 
+          // If enums of same value exists, then we choose one of them and skip adding others
+          // since that would cause conflict
+          const lowerCaseValue = value?.toString().toLowerCase();
+          if (lowerCaseValue && !processedValues.has(lowerCaseValue)) {
+            processedValues.add(lowerCaseValue);
+          } else {
+            continue;
+          }
+
           // if member name starts with a non-alpha character, add a prefix so it becomes a symbol
           if (!/^[A-Z].*/i.test(memberName)) {
             memberName = 'VALUE_' + memberName;
           }
-=======
-        // If enums of same value exists, then we choose one of them and skip adding others
-        // since that would cause conflict
-        const lowerCaseValue = value?.toString().toLowerCase();
-        if (lowerCaseValue && !processedValues.has(lowerCaseValue)) {
-          processedValues.add(lowerCaseValue);
-        } else {
-          continue;
-        }
-
-        // if member name starts with a non-alpha character, add a prefix so it becomes a symbol
-        if (!/^[A-Z].*/i.test(memberName)) {
-          memberName = 'VALUE_' + memberName;
->>>>>>> 17ce7f9e
         }
 
         code.line(`/** ${value} */`);
