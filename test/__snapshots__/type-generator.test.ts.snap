// Jest Snapshot v1, https://goo.gl/fbAQLP

exports[`camel casing 1`] = `
"/**
 * @schema fqn.of.TestType
 */
export interface TestType {
  /**
   * @schema fqn.of.TestType#CamelCase1
   */
  readonly camelCase1?: string;

  /**
   * @schema fqn.of.TestType#Camel_Case2
   */
  readonly camelCase2?: string;

  /**
   * @schema fqn.of.TestType#camel_case_3
   */
  readonly camelCase3?: string;

  /**
   * @schema fqn.of.TestType#CAMEL_CASE_4
   */
  readonly camelCase4?: string;

  /**
   * @schema fqn.of.TestType#camel-case-5
   */
  readonly camelCase5?: string;

}

/**
 * Converts an object of type 'TestType' to JSON representation.
 */
/* eslint-disable max-len, quote-props */
export function toJson_TestType(obj: TestType | undefined): Record<string, any> | undefined {
  if (obj === undefined) { return undefined; }
  const result = {
    'CamelCase1': obj.camelCase1,
    'Camel_Case2': obj.camelCase2,
    'camel_case_3': obj.camelCase3,
    'CAMEL_CASE_4': obj.camelCase4,
    'camel-case-5': obj.camelCase5,
  };
  // filter undefined values
  return Object.entries(result).reduce((r, i) => (i[1] === undefined) ? r : ({ ...r, [i[0]]: i[1] }), {});
}
/* eslint-enable max-len, quote-props */
"
`;

exports[`documentation "*/" is is escaped 1`] = `
"/**
 * @schema fqn.of.TestType
 */
export interface TestType {
  /**
   * hello _/world
   *
   * @schema fqn.of.TestType#field
   */
  readonly field?: string;

}

/**
 * Converts an object of type 'TestType' to JSON representation.
 */
/* eslint-disable max-len, quote-props */
export function toJson_TestType(obj: TestType | undefined): Record<string, any> | undefined {
  if (obj === undefined) { return undefined; }
  const result = {
    'field': obj.field,
  };
  // filter undefined values
  return Object.entries(result).reduce((r, i) => (i[1] === undefined) ? r : ({ ...r, [i[0]]: i[1] }), {});
}
/* eslint-enable max-len, quote-props */
"
`;

exports[`documentation does not render if not defined 1`] = `
"/**
 * @schema fqn.of.TestType
 */
export interface TestType {
  /**
   * @schema fqn.of.TestType#field
   */
  readonly field?: boolean;

}

/**
 * Converts an object of type 'TestType' to JSON representation.
 */
/* eslint-disable max-len, quote-props */
export function toJson_TestType(obj: TestType | undefined): Record<string, any> | undefined {
  if (obj === undefined) { return undefined; }
  const result = {
    'field': obj.field,
  };
  // filter undefined values
  return Object.entries(result).reduce((r, i) => (i[1] === undefined) ? r : ({ ...r, [i[0]]: i[1] }), {});
}
/* eslint-enable max-len, quote-props */
"
`;

exports[`documentation renders based on description 1`] = `
"/**
 * @schema fqn.of.TestType
 */
export interface TestType {
  /**
   * hello, description
   *
   * @schema fqn.of.TestType#field
   */
  readonly field?: string;

}

/**
 * Converts an object of type 'TestType' to JSON representation.
 */
/* eslint-disable max-len, quote-props */
export function toJson_TestType(obj: TestType | undefined): Record<string, any> | undefined {
  if (obj === undefined) { return undefined; }
  const result = {
    'field': obj.field,
  };
  // filter undefined values
  return Object.entries(result).reduce((r, i) => (i[1] === undefined) ? r : ({ ...r, [i[0]]: i[1] }), {});
}
/* eslint-enable max-len, quote-props */
"
`;

exports[`enums renders a typescript enum 1`] = `
"/**
 * @schema fqn.of.TestType
 */
export interface TestType {
  /**
   * description of first enum
   *
   * @schema fqn.of.TestType#firstEnum
   */
  readonly firstEnum: FqnOfTestTypeFirstEnum;

  /**
   * @schema fqn.of.TestType#child
   */
  readonly child?: FqnOfTestTypeChild;

}

/**
 * Converts an object of type 'TestType' to JSON representation.
 */
/* eslint-disable max-len, quote-props */
export function toJson_TestType(obj: TestType | undefined): Record<string, any> | undefined {
  if (obj === undefined) { return undefined; }
  const result = {
    'firstEnum': obj.firstEnum,
    'child': toJson_FqnOfTestTypeChild(obj.child),
  };
  // filter undefined values
  return Object.entries(result).reduce((r, i) => (i[1] === undefined) ? r : ({ ...r, [i[0]]: i[1] }), {});
}
/* eslint-enable max-len, quote-props */

/**
 * description of first enum
 *
 * @schema FqnOfTestTypeFirstEnum
 */
export enum FqnOfTestTypeFirstEnum {
  /** value1 */
  VALUE1 = 'value1',
  /** value2 */
  VALUE2 = 'value2',
  /** value-of-three */
  VALUE_OF_THREE = 'value-of-three',
  /** valueOfFour */
  VALUE_OF_FOUR = 'valueOfFour',
}

/**
 * @schema FqnOfTestTypeChild
 */
export interface FqnOfTestTypeChild {
  /**
   * description of second enum
   *
   * @schema FqnOfTestTypeChild#secondEnum
   */
  readonly secondEnum?: FqnOfTestTypeChildSecondEnum;

}

/**
 * Converts an object of type 'FqnOfTestTypeChild' to JSON representation.
 */
/* eslint-disable max-len, quote-props */
export function toJson_FqnOfTestTypeChild(obj: FqnOfTestTypeChild | undefined): Record<string, any> | undefined {
  if (obj === undefined) { return undefined; }
  const result = {
    'secondEnum': obj.secondEnum,
  };
  // filter undefined values
  return Object.entries(result).reduce((r, i) => (i[1] === undefined) ? r : ({ ...r, [i[0]]: i[1] }), {});
}
/* eslint-enable max-len, quote-props */

/**
 * description of second enum
 *
 * @schema FqnOfTestTypeChildSecondEnum
 */
export enum FqnOfTestTypeChildSecondEnum {
  /** hey */
  HEY = 'hey',
  /** enum values can be crazy */
  ENUM_VALUES_CAN_BE_CRAZY = 'enum values can be crazy',
  /** yes>>123 */
  YES_123 = 'yes>>123',
}
"
`;

exports[`enums without type implies "string" 1`] = `
"/**
 * @schema fqn.of.TestType
 */
export interface TestType {
  /**
   * @schema fqn.of.TestType#Color
   */
  readonly color?: FqnOfTestTypeColor;

}

/**
 * Converts an object of type 'TestType' to JSON representation.
 */
/* eslint-disable max-len, quote-props */
export function toJson_TestType(obj: TestType | undefined): Record<string, any> | undefined {
  if (obj === undefined) { return undefined; }
  const result = {
    'Color': obj.color,
  };
  // filter undefined values
  return Object.entries(result).reduce((r, i) => (i[1] === undefined) ? r : ({ ...r, [i[0]]: i[1] }), {});
}
/* eslint-enable max-len, quote-props */

/**
 * @schema FqnOfTestTypeColor
 */
export enum FqnOfTestTypeColor {
  /** red */
  RED = 'red',
  /** green */
  GREEN = 'green',
  /** blue */
  BLUE = 'blue',
}
"
`;

exports[`forStruct 1`] = `
"/**
 * A resource that creates Amazon Elastic Kubernetes Service (Amazon EKS) clusters.
 *
 * @schema EksProps
 */
export interface EksProps {
  /**
   * A unique name for your cluster.
   *
   * @schema EksProps#Name
   */
  readonly name?: string;

  /**
   * Amazon Resource Name (ARN) of the AWS Identity and Access Management (IAM) role. This provides permissions for Amazon EKS to call other AWS APIs.
   *
   * @schema EksProps#RoleArn
   */
  readonly roleArn: string;

  /**
   * Name of the AWS Identity and Access Management (IAM) role used for clusters that have the public endpoint disabled. this provides permissions for Lambda to be invoked and attach to the cluster VPC
   *
   * @schema EksProps#LambdaRoleName
   */
  readonly lambdaRoleName?: string;

  /**
   * Desired Kubernetes version for your cluster. If you don't specify this value, the cluster uses the latest version from Amazon EKS.
   *
   * @schema EksProps#Version
   */
  readonly version?: string;

  /**
   * Network configuration for Amazon EKS cluster.
   *
   *
   *
   * @schema EksProps#KubernetesNetworkConfig
   */
  readonly kubernetesNetworkConfig?: EksPropsKubernetesNetworkConfig;

  /**
   * An object that represents the virtual private cloud (VPC) configuration to use for an Amazon EKS cluster.
   *
   * @schema EksProps#ResourcesVpcConfig
   */
  readonly resourcesVpcConfig: EksPropsResourcesVpcConfig;

  /**
   * Enables exporting of logs from the Kubernetes control plane to Amazon CloudWatch Logs. By default, logs from the cluster control plane are not exported to CloudWatch Logs. The valid log types are api, audit, authenticator, controllerManager, and scheduler.
   *
   * @schema EksProps#EnabledClusterLoggingTypes
   */
  readonly enabledClusterLoggingTypes?: string[];

  /**
   * Encryption configuration for the cluster.
   *
   * @schema EksProps#EncryptionConfig
   */
  readonly encryptionConfig?: EncryptionConfigEntry[];

  /**
   * @schema EksProps#KubernetesApiAccess
   */
  readonly kubernetesApiAccess?: EksPropsKubernetesApiAccess;

  /**
   * ARN of the cluster (e.g., \`arn:aws:eks:us-west-2:666666666666:cluster/prod\`).
   *
   * @schema EksProps#Arn
   */
  readonly arn?: string;

  /**
   * Certificate authority data for your cluster.
   *
   * @schema EksProps#CertificateAuthorityData
   */
  readonly certificateAuthorityData?: string;

  /**
   * Security group that was created by Amazon EKS for your cluster. Managed-node groups use this security group for control-plane-to-data-plane communications.
   *
   * @schema EksProps#ClusterSecurityGroupId
   */
  readonly clusterSecurityGroupId?: string;

  /**
   * Endpoint for your Kubernetes API server (e.g., https://5E1D0CEXAMPLEA591B746AFC5AB30262.yl4.us-west-2.eks.amazonaws.com).
   *
   * @schema EksProps#Endpoint
   */
  readonly endpoint?: string;

  /**
   * ARN or alias of the customer master key (CMK).
   *
   * @schema EksProps#EncryptionConfigKeyArn
   */
  readonly encryptionConfigKeyArn?: string;

  /**
   * Issuer URL for the OpenID Connect identity provider.
   *
   * @schema EksProps#OIDCIssuerURL
   */
  readonly oidcIssuerUrl?: string;

  /**
   * @schema EksProps#Tags
   */
  readonly tags?: EksPropsTags[];

}

/**
 * Converts an object of type 'EksProps' to JSON representation.
 */
/* eslint-disable max-len, quote-props */
export function toJson_EksProps(obj: EksProps | undefined): Record<string, any> | undefined {
  if (obj === undefined) { return undefined; }
  const result = {
    'Name': obj.name,
    'RoleArn': obj.roleArn,
    'LambdaRoleName': obj.lambdaRoleName,
    'Version': obj.version,
    'KubernetesNetworkConfig': toJson_EksPropsKubernetesNetworkConfig(obj.kubernetesNetworkConfig),
    'ResourcesVpcConfig': toJson_EksPropsResourcesVpcConfig(obj.resourcesVpcConfig),
    'EnabledClusterLoggingTypes': obj.enabledClusterLoggingTypes?.map(y => y),
    'EncryptionConfig': obj.encryptionConfig?.map(y => toJson_EncryptionConfigEntry(y)),
    'KubernetesApiAccess': toJson_EksPropsKubernetesApiAccess(obj.kubernetesApiAccess),
    'Arn': obj.arn,
    'CertificateAuthorityData': obj.certificateAuthorityData,
    'ClusterSecurityGroupId': obj.clusterSecurityGroupId,
    'Endpoint': obj.endpoint,
    'EncryptionConfigKeyArn': obj.encryptionConfigKeyArn,
    'OIDCIssuerURL': obj.oidcIssuerUrl,
    'Tags': obj.tags?.map(y => toJson_EksPropsTags(y)),
  };
  // filter undefined values
  return Object.entries(result).reduce((r, i) => (i[1] === undefined) ? r : ({ ...r, [i[0]]: i[1] }), {});
}
/* eslint-enable max-len, quote-props */

/**
 * Network configuration for Amazon EKS cluster.
 *
 *
 *
 * @schema EksPropsKubernetesNetworkConfig
 */
export interface EksPropsKubernetesNetworkConfig {
  /**
   * Specify the range from which cluster services will receive IPv4 addresses.
   *
   * @schema EksPropsKubernetesNetworkConfig#ServiceIpv4Cidr
   */
  readonly serviceIpv4Cidr?: string;

}

/**
 * Converts an object of type 'EksPropsKubernetesNetworkConfig' to JSON representation.
 */
/* eslint-disable max-len, quote-props */
export function toJson_EksPropsKubernetesNetworkConfig(obj: EksPropsKubernetesNetworkConfig | undefined): Record<string, any> | undefined {
  if (obj === undefined) { return undefined; }
  const result = {
    'ServiceIpv4Cidr': obj.serviceIpv4Cidr,
  };
  // filter undefined values
  return Object.entries(result).reduce((r, i) => (i[1] === undefined) ? r : ({ ...r, [i[0]]: i[1] }), {});
}
/* eslint-enable max-len, quote-props */

/**
 * An object that represents the virtual private cloud (VPC) configuration to use for an Amazon EKS cluster.
 *
 * @schema EksPropsResourcesVpcConfig
 */
export interface EksPropsResourcesVpcConfig {
  /**
   * Specify one or more security groups for the cross-account elastic network interfaces that Amazon EKS creates to use to allow communication between your worker nodes and the Kubernetes control plane. If you don't specify a security group, the default security group for your VPC is used.
   *
   * @schema EksPropsResourcesVpcConfig#SecurityGroupIds
   */
  readonly securityGroupIds?: string[];

  /**
   * Specify subnets for your Amazon EKS worker nodes. Amazon EKS creates cross-account elastic network interfaces in these subnets to allow communication between your worker nodes and the Kubernetes control plane.
   *
   * @schema EksPropsResourcesVpcConfig#SubnetIds
   */
  readonly subnetIds: string[];

  /**
   * Set this value to false to disable public access to your cluster's Kubernetes API server endpoint. If you disable public access, your cluster's Kubernetes API server can only receive requests from within the cluster VPC. The default value for this parameter is true , which enables public access for your Kubernetes API server.
   *
   * @schema EksPropsResourcesVpcConfig#EndpointPublicAccess
   */
  readonly endpointPublicAccess?: boolean;

  /**
   * Set this value to true to enable private access for your cluster's Kubernetes API server endpoint. If you enable private access, Kubernetes API requests from within your cluster's VPC use the private VPC endpoint. The default value for this parameter is false , which disables private access for your Kubernetes API server. If you disable private access and you have worker nodes or AWS Fargate pods in the cluster, then ensure that publicAccessCidrs includes the necessary CIDR blocks for communication with the worker nodes or Fargate pods.
   *
   * @schema EksPropsResourcesVpcConfig#EndpointPrivateAccess
   */
  readonly endpointPrivateAccess?: boolean;

  /**
   * The CIDR blocks that are allowed access to your cluster's public Kubernetes API server endpoint. Communication to the endpoint from addresses outside of the CIDR blocks that you specify is denied. The default value is 0.0.0.0/0 . If you've disabled private endpoint access and you have worker nodes or AWS Fargate pods in the cluster, then ensure that you specify the necessary CIDR blocks.
   *
   * @schema EksPropsResourcesVpcConfig#PublicAccessCidrs
   */
  readonly publicAccessCidrs?: string[];

}

/**
 * Converts an object of type 'EksPropsResourcesVpcConfig' to JSON representation.
 */
/* eslint-disable max-len, quote-props */
export function toJson_EksPropsResourcesVpcConfig(obj: EksPropsResourcesVpcConfig | undefined): Record<string, any> | undefined {
  if (obj === undefined) { return undefined; }
  const result = {
    'SecurityGroupIds': obj.securityGroupIds?.map(y => y),
    'SubnetIds': obj.subnetIds?.map(y => y),
    'EndpointPublicAccess': obj.endpointPublicAccess,
    'EndpointPrivateAccess': obj.endpointPrivateAccess,
    'PublicAccessCidrs': obj.publicAccessCidrs?.map(y => y),
  };
  // filter undefined values
  return Object.entries(result).reduce((r, i) => (i[1] === undefined) ? r : ({ ...r, [i[0]]: i[1] }), {});
}
/* eslint-enable max-len, quote-props */

/**
 * The encryption configuration for the cluster.
 *
 * @schema EncryptionConfigEntry
 */
export interface EncryptionConfigEntry {
  /**
   * Specifies the resources to be encrypted. The only supported value is \\"secrets\\".
   *
   * @schema EncryptionConfigEntry#Resources
   */
  readonly resources?: string[];

  /**
   * @schema EncryptionConfigEntry#Provider
   */
  readonly provider?: Provider;

}

/**
 * Converts an object of type 'EncryptionConfigEntry' to JSON representation.
 */
/* eslint-disable max-len, quote-props */
export function toJson_EncryptionConfigEntry(obj: EncryptionConfigEntry | undefined): Record<string, any> | undefined {
  if (obj === undefined) { return undefined; }
  const result = {
    'Resources': obj.resources?.map(y => y),
    'Provider': toJson_Provider(obj.provider),
  };
  // filter undefined values
  return Object.entries(result).reduce((r, i) => (i[1] === undefined) ? r : ({ ...r, [i[0]]: i[1] }), {});
}
/* eslint-enable max-len, quote-props */

/**
 * @schema EksPropsKubernetesApiAccess
 */
export interface EksPropsKubernetesApiAccess {
  /**
   * @schema EksPropsKubernetesApiAccess#Roles
   */
  readonly roles?: KubernetesApiAccessEntry[];

  /**
   * @schema EksPropsKubernetesApiAccess#Users
   */
  readonly users?: KubernetesApiAccessEntry[];

}

/**
 * Converts an object of type 'EksPropsKubernetesApiAccess' to JSON representation.
 */
/* eslint-disable max-len, quote-props */
export function toJson_EksPropsKubernetesApiAccess(obj: EksPropsKubernetesApiAccess | undefined): Record<string, any> | undefined {
  if (obj === undefined) { return undefined; }
  const result = {
    'Roles': obj.roles?.map(y => toJson_KubernetesApiAccessEntry(y)),
    'Users': obj.users?.map(y => toJson_KubernetesApiAccessEntry(y)),
  };
  // filter undefined values
  return Object.entries(result).reduce((r, i) => (i[1] === undefined) ? r : ({ ...r, [i[0]]: i[1] }), {});
}
/* eslint-enable max-len, quote-props */

/**
 * @schema EksPropsTags
 */
export interface EksPropsTags {
  /**
   * @schema EksPropsTags#Value
   */
  readonly value: string;

  /**
   * @schema EksPropsTags#Key
   */
  readonly key: string;

}

/**
 * Converts an object of type 'EksPropsTags' to JSON representation.
 */
/* eslint-disable max-len, quote-props */
export function toJson_EksPropsTags(obj: EksPropsTags | undefined): Record<string, any> | undefined {
  if (obj === undefined) { return undefined; }
  const result = {
    'Value': obj.value,
    'Key': obj.key,
  };
  // filter undefined values
  return Object.entries(result).reduce((r, i) => (i[1] === undefined) ? r : ({ ...r, [i[0]]: i[1] }), {});
}
/* eslint-enable max-len, quote-props */

/**
 * AWS Key Management Service (AWS KMS) customer master key (CMK). Either the ARN or the alias can be used.
 *
 * @schema Provider
 */
export interface Provider {
  /**
   * Amazon Resource Name (ARN) or alias of the customer master key (CMK). The CMK must be symmetric, created in the same region as the cluster, and if the CMK was created in a different account, the user must have access to the CMK.
   *
   * @schema Provider#KeyArn
   */
  readonly keyArn?: string;

}

/**
 * Converts an object of type 'Provider' to JSON representation.
 */
/* eslint-disable max-len, quote-props */
export function toJson_Provider(obj: Provider | undefined): Record<string, any> | undefined {
  if (obj === undefined) { return undefined; }
  const result = {
    'KeyArn': obj.keyArn,
  };
  // filter undefined values
  return Object.entries(result).reduce((r, i) => (i[1] === undefined) ? r : ({ ...r, [i[0]]: i[1] }), {});
}
/* eslint-enable max-len, quote-props */

/**
 * @schema KubernetesApiAccessEntry
 */
export interface KubernetesApiAccessEntry {
  /**
   * @schema KubernetesApiAccessEntry#Arn
   */
  readonly arn?: string;

  /**
   * @schema KubernetesApiAccessEntry#Username
   */
  readonly username?: string;

  /**
   * @schema KubernetesApiAccessEntry#Groups
   */
  readonly groups?: string[];

}

/**
 * Converts an object of type 'KubernetesApiAccessEntry' to JSON representation.
 */
/* eslint-disable max-len, quote-props */
export function toJson_KubernetesApiAccessEntry(obj: KubernetesApiAccessEntry | undefined): Record<string, any> | undefined {
  if (obj === undefined) { return undefined; }
  const result = {
    'Arn': obj.arn,
    'Username': obj.username,
    'Groups': obj.groups?.map(y => y),
  };
  // filter undefined values
  return Object.entries(result).reduce((r, i) => (i[1] === undefined) ? r : ({ ...r, [i[0]]: i[1] }), {});
}
/* eslint-enable max-len, quote-props */
"
`;

exports[`if "toJson" is disabled, toJson functions are not generated 1`] = `
"/**
 * @schema Foo
 */
export interface Foo {
  /**
   * @schema Foo#bar
   */
  readonly bar?: string;

}
"
`;

exports[`primitives 1`] = `
"/**
 * @schema fqn.of.TestType
 */
export interface TestType {
  /**
   * @schema fqn.of.TestType#stringValue
   */
  readonly stringValue?: string;

  /**
   * @schema fqn.of.TestType#booleanValue
   */
  readonly booleanValue?: boolean;

  /**
   * @schema fqn.of.TestType#dateValue
   */
  readonly dateValue?: Date;

  /**
   * @schema fqn.of.TestType#dateValueImplicitType
   */
  readonly dateValueImplicitType?: Date;

  /**
   * @schema fqn.of.TestType#anyValue
   */
  readonly anyValue?: any;

  /**
   * @schema fqn.of.TestType#nullValue
   */
  readonly nullValue?: any;

  /**
   * @schema fqn.of.TestType#numberValue
   */
  readonly numberValue?: number;

  /**
   * @schema fqn.of.TestType#integerValue
   */
  readonly integerValue?: number;

}

/**
 * Converts an object of type 'TestType' to JSON representation.
 */
/* eslint-disable max-len, quote-props */
export function toJson_TestType(obj: TestType | undefined): Record<string, any> | undefined {
  if (obj === undefined) { return undefined; }
  const result = {
    'stringValue': obj.stringValue,
    'booleanValue': obj.booleanValue,
    'dateValue': obj.dateValue?.toISOString(),
    'dateValueImplicitType': obj.dateValueImplicitType?.toISOString(),
    'anyValue': obj.anyValue,
    'nullValue': obj.nullValue,
    'numberValue': obj.numberValue,
    'integerValue': obj.integerValue,
  };
  // filter undefined values
  return Object.entries(result).reduce((r, i) => (i[1] === undefined) ? r : ({ ...r, [i[0]]: i[1] }), {});
}
/* eslint-enable max-len, quote-props */
"
`;

exports[`structs array of structs is considered optional 1`] = `
"/**
 * @schema fqn.of.TestType
 */
export interface TestType {
  /**
   * @schema fqn.of.TestType#shouldBeRequired
   */
  readonly shouldBeRequired?: ItemType;

  /**
   * @schema fqn.of.TestType#mapShouldBeOptional
   */
  readonly mapShouldBeOptional?: { [key: string]: ItemType };

  /**
   * @schema fqn.of.TestType#shouldAllowAdditionalProperties
   */
  readonly shouldAllowAdditionalProperties?: FqnOfTestTypeShouldAllowAdditionalProperties;

  /**
   * @schema fqn.of.TestType#arrayShouldBeOptional
   */
  readonly arrayShouldBeOptional?: ItemType[];

}

/**
 * Converts an object of type 'TestType' to JSON representation.
 */
/* eslint-disable max-len, quote-props */
export function toJson_TestType(obj: TestType | undefined): Record<string, any> | undefined {
  if (obj === undefined) { return undefined; }
  const result = {
    'shouldBeRequired': toJson_ItemType(obj.shouldBeRequired),
    'mapShouldBeOptional': ((obj.mapShouldBeOptional) === undefined) ? undefined : (Object.entries(obj.mapShouldBeOptional).reduce((r, i) => (i[1] === undefined) ? r : ({ ...r, [i[0]]: toJson_ItemType(i[1]) }), {})),
    'arrayShouldBeOptional': obj.arrayShouldBeOptional?.map(y => toJson_ItemType(y)),
  };
  // filter undefined values
  return Object.entries(result).reduce((r, i) => (i[1] === undefined) ? r : ({ ...r, [i[0]]: i[1] }), {});
}
/* eslint-enable max-len, quote-props */

/**
 * @schema ItemType
 */
export interface ItemType {
  /**
   * @schema ItemType#requiredField
   */
  readonly requiredField: string;

}

/**
<<<<<<< HEAD
 * @schema FqnOfTestTypeShouldAllowAdditionalProperties
 */
export interface FqnOfTestTypeShouldAllowAdditionalProperties {
  /**
   * @schema FqnOfTestTypeShouldAllowAdditionalProperties#someProperty
   */
  readonly someProperty?: ItemType;

  [key: string]: any;
}
=======
 * Converts an object of type 'ItemType' to JSON representation.
 */
/* eslint-disable max-len, quote-props */
export function toJson_ItemType(obj: ItemType | undefined): Record<string, any> | undefined {
  if (obj === undefined) { return undefined; }
  const result = {
    'requiredField': obj.requiredField,
  };
  // filter undefined values
  return Object.entries(result).reduce((r, i) => (i[1] === undefined) ? r : ({ ...r, [i[0]]: i[1] }), {});
}
/* eslint-enable max-len, quote-props */
>>>>>>> b3114f9b
"
`;

exports[`structs has a field that references another struct (with required fields) 1`] = `
"/**
 * @schema fqn.of.TestType
 */
export interface TestType {
  /**
   * @schema fqn.of.TestType#other
   */
  readonly other?: Other;

}

/**
 * Converts an object of type 'TestType' to JSON representation.
 */
/* eslint-disable max-len, quote-props */
export function toJson_TestType(obj: TestType | undefined): Record<string, any> | undefined {
  if (obj === undefined) { return undefined; }
  const result = {
    'other': toJson_Other(obj.other),
  };
  // filter undefined values
  return Object.entries(result).reduce((r, i) => (i[1] === undefined) ? r : ({ ...r, [i[0]]: i[1] }), {});
}
/* eslint-enable max-len, quote-props */

/**
 * @schema Other
 */
export interface Other {
  /**
   * @schema Other#StringValue
   */
  readonly stringValue: string;

}

/**
 * Converts an object of type 'Other' to JSON representation.
 */
/* eslint-disable max-len, quote-props */
export function toJson_Other(obj: Other | undefined): Record<string, any> | undefined {
  if (obj === undefined) { return undefined; }
  const result = {
    'stringValue': obj.stringValue,
  };
  // filter undefined values
  return Object.entries(result).reduce((r, i) => (i[1] === undefined) ? r : ({ ...r, [i[0]]: i[1] }), {});
}
/* eslint-enable max-len, quote-props */
"
`;

exports[`structs has primitive types and collections of primitive types 1`] = `
"/**
 * @schema fqn.of.TestType
 */
export interface TestType {
  /**
   * @schema fqn.of.TestType#stringValue
   */
  readonly stringValue?: string;

  /**
   * @schema fqn.of.TestType#boolValue
   */
  readonly boolValue?: boolean;

  /**
   * @schema fqn.of.TestType#numberValue
   */
  readonly numberValue?: number;

  /**
   * @schema fqn.of.TestType#integerValue
   */
  readonly integerValue?: number;

  /**
   * @schema fqn.of.TestType#arrayOfString
   */
  readonly arrayOfString?: string[];

}

/**
 * Converts an object of type 'TestType' to JSON representation.
 */
/* eslint-disable max-len, quote-props */
export function toJson_TestType(obj: TestType | undefined): Record<string, any> | undefined {
  if (obj === undefined) { return undefined; }
  const result = {
    'stringValue': obj.stringValue,
    'boolValue': obj.boolValue,
    'numberValue': obj.numberValue,
    'integerValue': obj.integerValue,
    'arrayOfString': obj.arrayOfString?.map(y => y),
  };
  // filter undefined values
  return Object.entries(result).reduce((r, i) => (i[1] === undefined) ? r : ({ ...r, [i[0]]: i[1] }), {});
}
/* eslint-enable max-len, quote-props */
"
`;

exports[`structs if we have "properties" and "type" is omitted, it is considered a struct 1`] = `
"/**
 * @schema fqn.of.TestType
 */
export interface TestType {
  /**
   * @schema fqn.of.TestType#foo
   */
  readonly foo?: string;

}

/**
 * Converts an object of type 'TestType' to JSON representation.
 */
/* eslint-disable max-len, quote-props */
export function toJson_TestType(obj: TestType | undefined): Record<string, any> | undefined {
  if (obj === undefined) { return undefined; }
  const result = {
    'foo': obj.foo,
  };
  // filter undefined values
  return Object.entries(result).reduce((r, i) => (i[1] === undefined) ? r : ({ ...r, [i[0]]: i[1] }), {});
}
/* eslint-enable max-len, quote-props */
"
`;

exports[`structs includes required fields 1`] = `
"/**
 * @schema fqn.of.TestType
 */
export interface TestType {
  /**
   * Minimum number of seconds for which a newly created pod should be ready without any of its container crashing, for it to be considered available. Defaults to 0 (pod will be considered available as soon as it is ready)
   *
   * @default 0 (pod will be considered available as soon as it is ready)
   * @schema fqn.of.TestType#minReadySeconds
   */
  readonly minReadySeconds: number;

  /**
   * Indicates that the deployment is paused.
   *
   * @schema fqn.of.TestType#paused
   */
  readonly paused?: boolean;

  /**
   * The maximum time in seconds for a deployment to make progress before it is considered to be failed. The deployment controller will continue to process failed deployments and a condition with a ProgressDeadlineExceeded reason will be surfaced in the deployment status. Note that progress will not be estimated during the time a deployment is paused. Defaults to 600s.
   *
   * @default 600s.
   * @schema fqn.of.TestType#progressDeadlineSeconds
   */
  readonly progressDeadlineSeconds?: number;

  /**
   * Number of desired pods. This is a pointer to distinguish between explicit zero and not specified. Defaults to 1.
   *
   * @default 1.
   * @schema fqn.of.TestType#replicas
   */
  readonly replicas?: number;

  /**
   * The number of old ReplicaSets to retain to allow rollback. This is a pointer to distinguish between explicit zero and not specified. Defaults to 10.
   *
   * @default 10.
   * @schema fqn.of.TestType#revisionHistoryLimit
   */
  readonly revisionHistoryLimit: number;

  /**
   * @schema fqn.of.TestType#NonCamelCaseRequired
   */
  readonly nonCamelCaseRequired: string;

}

/**
 * Converts an object of type 'TestType' to JSON representation.
 */
/* eslint-disable max-len, quote-props */
export function toJson_TestType(obj: TestType | undefined): Record<string, any> | undefined {
  if (obj === undefined) { return undefined; }
  const result = {
    'minReadySeconds': obj.minReadySeconds,
    'paused': obj.paused,
    'progressDeadlineSeconds': obj.progressDeadlineSeconds,
    'replicas': obj.replicas,
    'revisionHistoryLimit': obj.revisionHistoryLimit,
    'NonCamelCaseRequired': obj.nonCamelCaseRequired,
  };
  // filter undefined values
  return Object.entries(result).reduce((r, i) => (i[1] === undefined) ? r : ({ ...r, [i[0]]: i[1] }), {});
}
/* eslint-enable max-len, quote-props */
"
`;

exports[`structs references itself 1`] = `
"/**
 * @schema fqn.of.TestType
 */
export interface TestType {
  /**
   * @schema fqn.of.TestType#entrypoint
   */
  readonly entrypoint?: MyType;

}

/**
 * Converts an object of type 'TestType' to JSON representation.
 */
/* eslint-disable max-len, quote-props */
export function toJson_TestType(obj: TestType | undefined): Record<string, any> | undefined {
  if (obj === undefined) { return undefined; }
  const result = {
    'entrypoint': toJson_MyType(obj.entrypoint),
  };
  // filter undefined values
  return Object.entries(result).reduce((r, i) => (i[1] === undefined) ? r : ({ ...r, [i[0]]: i[1] }), {});
}
/* eslint-enable max-len, quote-props */

/**
 * @schema MyType
 */
export interface MyType {
  /**
   * @schema MyType#self
   */
  readonly self?: MyType;

}

/**
 * Converts an object of type 'MyType' to JSON representation.
 */
/* eslint-disable max-len, quote-props */
export function toJson_MyType(obj: MyType | undefined): Record<string, any> | undefined {
  if (obj === undefined) { return undefined; }
  const result = {
    'self': toJson_MyType(obj.self),
  };
  // filter undefined values
  return Object.entries(result).reduce((r, i) => (i[1] === undefined) ? r : ({ ...r, [i[0]]: i[1] }), {});
}
/* eslint-enable max-len, quote-props */
"
`;

exports[`type aliases alias to a custom type 1`] = `
"// this is NewType

/**
 * @schema TypeB
 */
export interface TypeB {
  /**
   * @schema TypeB#refToTypeA
   */
  readonly refToTypeA?: NewType;

}

/**
 * Converts an object of type 'TypeB' to JSON representation.
 */
/* eslint-disable max-len, quote-props */
export function toJson_TypeB(obj: TypeB | undefined): Record<string, any> | undefined {
  if (obj === undefined) { return undefined; }
  const result = {
    'refToTypeA': obj.refToTypeA,
  };
  // filter undefined values
  return Object.entries(result).reduce((r, i) => (i[1] === undefined) ? r : ({ ...r, [i[0]]: i[1] }), {});
}
/* eslint-enable max-len, quote-props */
"
`;

exports[`type aliases alias to a definition 1`] = `
"/**
 * @schema TypeA
 */
export interface TypeA {
  /**
   * @schema TypeA#ref
   */
  readonly ref?: TypeC;

}

/**
 * Converts an object of type 'TypeA' to JSON representation.
 */
/* eslint-disable max-len, quote-props */
export function toJson_TypeA(obj: TypeA | undefined): Record<string, any> | undefined {
  if (obj === undefined) { return undefined; }
  const result = {
    'ref': toJson_TypeC(obj.ref),
  };
  // filter undefined values
  return Object.entries(result).reduce((r, i) => (i[1] === undefined) ? r : ({ ...r, [i[0]]: i[1] }), {});
}
/* eslint-enable max-len, quote-props */

/**
 * @schema TypeC
 */
export interface TypeC {
  /**
   * @schema TypeC#field
   */
  readonly field?: string;

}

/**
 * Converts an object of type 'TypeC' to JSON representation.
 */
/* eslint-disable max-len, quote-props */
export function toJson_TypeC(obj: TypeC | undefined): Record<string, any> | undefined {
  if (obj === undefined) { return undefined; }
  const result = {
    'field': obj.field,
  };
  // filter undefined values
  return Object.entries(result).reduce((r, i) => (i[1] === undefined) ? r : ({ ...r, [i[0]]: i[1] }), {});
}
/* eslint-enable max-len, quote-props */
"
`;

exports[`unions constraints are ignored for objects 1`] = `
"/**
 * @schema TestType
 */
export interface TestType {
  /**
   * Fault injection policy to apply on HTTP traffic at
   * the client side.
   *
   * @schema TestType#fault
   */
  readonly fault?: TestTypeFault;

}

/**
 * Converts an object of type 'TestType' to JSON representation.
 */
/* eslint-disable max-len, quote-props */
export function toJson_TestType(obj: TestType | undefined): Record<string, any> | undefined {
  if (obj === undefined) { return undefined; }
  const result = {
    'fault': toJson_TestTypeFault(obj.fault),
  };
  // filter undefined values
  return Object.entries(result).reduce((r, i) => (i[1] === undefined) ? r : ({ ...r, [i[0]]: i[1] }), {});
}
/* eslint-enable max-len, quote-props */

/**
 * Fault injection policy to apply on HTTP traffic at
 * the client side.
 *
 * @schema TestTypeFault
 */
export interface TestTypeFault {
  /**
   * @schema TestTypeFault#delay
   */
  readonly delay?: TestTypeFaultDelay;

}

/**
 * Converts an object of type 'TestTypeFault' to JSON representation.
 */
/* eslint-disable max-len, quote-props */
export function toJson_TestTypeFault(obj: TestTypeFault | undefined): Record<string, any> | undefined {
  if (obj === undefined) { return undefined; }
  const result = {
    'delay': toJson_TestTypeFaultDelay(obj.delay),
  };
  // filter undefined values
  return Object.entries(result).reduce((r, i) => (i[1] === undefined) ? r : ({ ...r, [i[0]]: i[1] }), {});
}
/* eslint-enable max-len, quote-props */

/**
 * @schema TestTypeFaultDelay
 */
export interface TestTypeFaultDelay {
  /**
   * @schema TestTypeFaultDelay#exponentialDelay
   */
  readonly exponentialDelay?: string;

  /**
   * Add a fixed delay before forwarding the request.
   *
   * @schema TestTypeFaultDelay#fixedDelay
   */
  readonly fixedDelay?: string;

  /**
   * Percentage of requests on which the delay
   * will be injected (0-100).
   *
   * @schema TestTypeFaultDelay#percent
   */
  readonly percent?: number;

  /**
   * Percentage of requests on which the delay
   * will be injected.
   *
   * @schema TestTypeFaultDelay#percentage
   */
  readonly percentage?: TestTypeFaultDelayPercentage;

}

/**
 * Converts an object of type 'TestTypeFaultDelay' to JSON representation.
 */
/* eslint-disable max-len, quote-props */
export function toJson_TestTypeFaultDelay(obj: TestTypeFaultDelay | undefined): Record<string, any> | undefined {
  if (obj === undefined) { return undefined; }
  const result = {
    'exponentialDelay': obj.exponentialDelay,
    'fixedDelay': obj.fixedDelay,
    'percent': obj.percent,
    'percentage': toJson_TestTypeFaultDelayPercentage(obj.percentage),
  };
  // filter undefined values
  return Object.entries(result).reduce((r, i) => (i[1] === undefined) ? r : ({ ...r, [i[0]]: i[1] }), {});
}
/* eslint-enable max-len, quote-props */

/**
 * Percentage of requests on which the delay
 * will be injected.
 *
 * @schema TestTypeFaultDelayPercentage
 */
export interface TestTypeFaultDelayPercentage {
  /**
   * @schema TestTypeFaultDelayPercentage#value
   */
  readonly value?: number;

}

/**
 * Converts an object of type 'TestTypeFaultDelayPercentage' to JSON representation.
 */
/* eslint-disable max-len, quote-props */
export function toJson_TestTypeFaultDelayPercentage(obj: TestTypeFaultDelayPercentage | undefined): Record<string, any> | undefined {
  if (obj === undefined) { return undefined; }
  const result = {
    'value': obj.value,
  };
  // filter undefined values
  return Object.entries(result).reduce((r, i) => (i[1] === undefined) ? r : ({ ...r, [i[0]]: i[1] }), {});
}
/* eslint-enable max-len, quote-props */
"
`;

exports[`unions include primitives 1`] = `
"/**
 * @schema fqn.of.TestType
 */
export class TestType {
  public static fromString(value: string): TestType {
    return new TestType(value);
  }
  public static fromNumber(value: number): TestType {
    return new TestType(value);
  }
  private constructor(public readonly value: any) {
    Object.defineProperty(this, 'resolve', { value: () => value });
  }
}
"
`;<|MERGE_RESOLUTION|>--- conflicted
+++ resolved
@@ -798,6 +798,7 @@
   const result = {
     'shouldBeRequired': toJson_ItemType(obj.shouldBeRequired),
     'mapShouldBeOptional': ((obj.mapShouldBeOptional) === undefined) ? undefined : (Object.entries(obj.mapShouldBeOptional).reduce((r, i) => (i[1] === undefined) ? r : ({ ...r, [i[0]]: toJson_ItemType(i[1]) }), {})),
+    'shouldAllowAdditionalProperties': toJson_FqnOfTestTypeShouldAllowAdditionalProperties(obj.shouldAllowAdditionalProperties),
     'arrayShouldBeOptional': obj.arrayShouldBeOptional?.map(y => toJson_ItemType(y)),
   };
   // filter undefined values
@@ -817,7 +818,20 @@
 }
 
 /**
-<<<<<<< HEAD
+ * Converts an object of type 'ItemType' to JSON representation.
+ */
+/* eslint-disable max-len, quote-props */
+export function toJson_ItemType(obj: ItemType | undefined): Record<string, any> | undefined {
+  if (obj === undefined) { return undefined; }
+  const result = {
+    'requiredField': obj.requiredField,
+  };
+  // filter undefined values
+  return Object.entries(result).reduce((r, i) => (i[1] === undefined) ? r : ({ ...r, [i[0]]: i[1] }), {});
+}
+/* eslint-enable max-len, quote-props */
+
+/**
  * @schema FqnOfTestTypeShouldAllowAdditionalProperties
  */
 export interface FqnOfTestTypeShouldAllowAdditionalProperties {
@@ -828,20 +842,20 @@
 
   [key: string]: any;
 }
-=======
- * Converts an object of type 'ItemType' to JSON representation.
- */
-/* eslint-disable max-len, quote-props */
-export function toJson_ItemType(obj: ItemType | undefined): Record<string, any> | undefined {
-  if (obj === undefined) { return undefined; }
-  const result = {
-    'requiredField': obj.requiredField,
-  };
-  // filter undefined values
-  return Object.entries(result).reduce((r, i) => (i[1] === undefined) ? r : ({ ...r, [i[0]]: i[1] }), {});
-}
-/* eslint-enable max-len, quote-props */
->>>>>>> b3114f9b
+
+/**
+ * Converts an object of type 'FqnOfTestTypeShouldAllowAdditionalProperties' to JSON representation.
+ */
+/* eslint-disable max-len, quote-props */
+export function toJson_FqnOfTestTypeShouldAllowAdditionalProperties(obj: FqnOfTestTypeShouldAllowAdditionalProperties | undefined): Record<string, any> | undefined {
+  if (obj === undefined) { return undefined; }
+  const result = {
+    'someProperty': obj.someProperty,
+  };
+  // filter undefined values
+  return Object.entries(result).reduce((r, i) => (i[1] === undefined) ? r : ({ ...r, [i[0]]: i[1] }), {});
+}
+/* eslint-enable max-len, quote-props */
 "
 `;
 
@@ -889,7 +903,7 @@
 export function toJson_Other(obj: Other | undefined): Record<string, any> | undefined {
   if (obj === undefined) { return undefined; }
   const result = {
-    'stringValue': obj.stringValue,
+    'StringValue': obj.stringValue,
   };
   // filter undefined values
   return Object.entries(result).reduce((r, i) => (i[1] === undefined) ? r : ({ ...r, [i[0]]: i[1] }), {});
