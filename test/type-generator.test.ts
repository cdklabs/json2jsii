import { JSONSchema4 } from 'json-schema';
import { generate } from './util';
import { TypeGenerator } from '../src';

jest.setTimeout(3 * 60_000); // 1min

describe('unions', () => {

  which('include primitives', {
    oneOf: [
      { type: 'string' },
      { type: 'number' },
    ],
  });

  which('constraints are ignored for objects', {
    description: 'An ordered list of route rules for HTTP traffic.',
    type: 'array',
    items: {
      type: 'object',
      properties: {
        fault: {
          type: 'object',
          description: 'Fault injection policy to apply on HTTP traffic at\nthe client side.',
          properties: {
            delay: {
              oneOf: [
                {
                  anyOf: [
                    { required: ['fixedDelay'] },
                    { required: ['exponentialDelay'] },
                  ],
                },
                { required: ['fixedDelay'] },
                { required: ['exponentialDelay'] },
              ],
              properties: {
                exponentialDelay: {
                  type: 'string',
                },
                fixedDelay: {
                  description: 'Add a fixed delay before forwarding the request.',
                  type: 'string',
                },
                percent: {
                  description: 'Percentage of requests on which the delay\nwill be injected (0-100).',
                  format: 'int32',
                  type: 'integer',
                },
                percentage: {
                  description: 'Percentage of requests on which the delay\nwill be injected.',
                  properties: {
                    value: {
                      format: 'double',
                      type: 'number',
                    },
                  },
                  type: 'object',
                },
              },
              type: 'object',
            },
          },
        },
      },
    },
  });

});


describe('structs', () => {

  which('has primitive types and collections of primitive types', {
    type: 'object',
    properties: {
      stringValue: { type: 'string' },
      boolValue: { type: 'boolean' },
      numberValue: { type: 'number' },
      integerValue: { type: 'integer' },
      arrayOfString: {
        type: 'array',
        items: { type: 'string' },
      },
    },
  });

  which('has a field that references another struct (with required fields)', {
    type: 'object',
    properties: {
      other: {
        $ref: '#/definitions/Other',
      },
    },
  }, {
    definitions: {
      Other: {
        type: 'object',
        properties: {
          stringValue: { type: 'string' },
        },
        required: ['stringValue'],
      },
    },
  });

  which('references itself', {
    type: 'object',
    properties: {
      entrypoint: {
        $ref: '#/definitions/MyType',
      },
    },
  }, {
    definitions: {
      MyType: {
        type: 'object',
        properties: {
          self: { $ref: '#/definitions/MyType' },
        },
      },
    },
  });

  which('array of structs is considered optional', {
    type: 'object',
    properties: {
      shouldBeRequired: { $ref: '#/definitions/ItemType' },
      mapShouldBeOptional: {
        type: 'object',
        additionalProperties: { $ref: '#/definitions/ItemType' },
      },
      arrayShouldBeOptional: {
        type: 'array',
        items: {
          $ref: '#/definitions/ItemType',
        },
      },
    },
  }, {
    definitions: {
      ItemType: {
        type: 'object',
        required: ['requiredField'],
        properties: {
          requiredField: { type: 'string' },
        },
      },
    },
  });

  which('includes required fields', {
    required: [
      'minReadySeconds',
      'revisionHistoryLimit',
      'NonCamelCaseRequired',
    ],
    type: 'object',
    properties: {
      minReadySeconds: {
        description: 'Minimum number of seconds for which a newly created pod should be ready without any of its container crashing, for it to be considered available. Defaults to 0 (pod will be considered available as soon as it is ready)',
        format: 'int32',
        type: 'integer',
      },
      paused: {
        description: 'Indicates that the deployment is paused.',
        type: 'boolean',
      },
      progressDeadlineSeconds: {
        description: 'The maximum time in seconds for a deployment to make progress before it is considered to be failed. The deployment controller will continue to process failed deployments and a condition with a ProgressDeadlineExceeded reason will be surfaced in the deployment status. Note that progress will not be estimated during the time a deployment is paused. Defaults to 600s.',
        format: 'int32',
        type: 'integer',
      },
      replicas: {
        description: 'Number of desired pods. This is a pointer to distinguish between explicit zero and not specified. Defaults to 1.',
        format: 'int32',
        type: 'integer',
      },
      revisionHistoryLimit: {
        description: 'The number of old ReplicaSets to retain to allow rollback. This is a pointer to distinguish between explicit zero and not specified. Defaults to 10.',
        format: 'int32',
        type: 'integer',
      },
      NonCamelCaseRequired: {
        type: 'string',
      },
    },
  });

  which('if we have "properties" and "type" is omitted, it is considered a struct', {
    properties: {
      foo: {
        type: 'string',
      },
    },
  });

});


describe('documentation', () => {

  which('does not render if not defined', {
    type: 'object',
    properties: {
      field: {
        type: 'boolean',
      },
    },
  });

  which('renders based on description', {
    type: 'object',
    properties: {
      field: {
        description: 'hello, description',
        type: 'string',
      },
    },
  });

  which('"*/" is is escaped', {
    type: 'object',
    properties: {
      field: {
        description: 'hello */world',
        type: 'string',
      },
    },
  });

});

describe('enums', () => {

  which('renders a typescript enum', {
    type: 'object',
    required: ['firstEnum'],
    properties: {
      firstEnum: {
        description: 'description of first enum',
        type: 'string',
        enum: ['value1', 'value2', 'value-of-three', 'valueOfFour'],
      },
      child: {
        type: 'object',
        properties: {
          secondEnum: {
            description: 'description of second enum',
            type: 'string',
            enum: ['hey', 'enum values can be crazy', 'yes>>123'],
          },
        },
      },
    },
  });

  which('without type implies "string"', {
    properties: {
      Color: { enum: ['red', 'green', 'blue'] },
    },
  });

  which('uses non-symbolic values', {
    properties: {
      Timeframe: {
        description: 'The SLO time window options. Allowed enum values: 7d,30d,90d',
        type: 'string',
        enum: [
          '7d',
          '30d',
          '90d',
        ],
      },
    },
  });

  which('has number values', {
    properties: {
      Percentiles: {
        type: 'number',
        enum: [
          .9,
          .95,
          .99,
        ],
      },
    },
  });

  which('has integer values', {
    properties: {
      Days: {
        type: 'integer',
        enum: [
          1,
          2,
          3,
        ],
      },
    },
  });

<<<<<<< HEAD
  which('has allowlisted characters', {
    properties: {
      Chars: {
        type: 'string',
        enum: [
          '!=',
          '!',
          '<=',
          '!~',
          '\'',
          '\\',
=======
  which('has repeated values', {
    properties: {
      Same: {
        type: 'string',
        enum: [
          'replace',
          'Replace',
          'keep',
          'Keep',
          'hashmod',
          'HashMod',
          'labelmap',
          'LabelMap',
          '24',
          '0.99',
>>>>>>> 17ce7f9e
        ],
      },
    },
  });
});

which('primitives', {
  type: 'object',
  properties: {
    stringValue: { type: 'string' },
    booleanValue: { type: 'boolean' },
    dateValue: { type: 'string', format: 'date-time' },
    dateValueImplicitType: { format: 'date-time' },
    anyValue: { type: 'any' },
    nullValue: { type: 'null' },
    numberValue: { type: 'number' },
    integerValue: { type: 'integer' },
  },
});

which('camel casing', {
  properties: {
    'CamelCase1': { type: 'string' },
    'Camel_Case2': { type: 'string' },
    'camel_case_3': { type: 'string' },
    'CAMEL_CASE_4': { type: 'string' },
    'camel-case-5': { type: 'string' },
  },
});

describe('type aliases', () => {

  test('alias to a custom type', () => {
    // GIVEN
    const gen = new TypeGenerator();
    gen.addDefinition('TypeB', { type: 'object', properties: { refToTypeA: { $ref: '#/definitions/TypeA' } } });
    gen.emitCustomType('NewType', code => code.line('// this is NewType'));

    // WHEN
    gen.addAlias('TypeA', 'NewType'); // this is a type alias
    gen.emitType('TypeB');

    // THEN
    expect(gen.render()).toMatchSnapshot();
  });

  test('alias to a definition', () => {
    // GIVEN
    const gen = new TypeGenerator();
    gen.addDefinition('TypeA', { type: 'object', properties: { ref: { $ref: '#/definitions/TypeB' } } } );
    gen.addDefinition('TypeC', { type: 'object', properties: { field: { type: 'string' } } });

    // WHEN
    gen.addAlias('TypeB', 'TypeC');

    // THEN
    gen.emitType('TypeA');
    expect(gen.render()).toMatchSnapshot();
  });
});


test('fails when trying to resolve an undefined $ref', () => {
  const g = new TypeGenerator();
  expect(() => g.addType('Foo', { $ref: 'unresolvable' })).toThrow(/invalid \$ref {\"\$ref\":\"unresolvable\"}/);
  expect(() => g.addType('Foo', { $ref: '#/definitions/unresolvable' })).toThrow(/unable to find a definition for the \$ref \"unresolvable\"/);
});

test('if "toJson" is disabled, toJson functions are not generated', async () => {
  const schema: JSONSchema4 = {
    properties: {
      bar: { type: 'string' },
    },
  };

  const gen = TypeGenerator.forStruct('Foo', schema, {
    toJson: false,
  });

  expect(await generate(gen)).toMatchSnapshot();
});

test('type can be an array with null and a single non null type', async () => {

  const schema: JSONSchema4 = {
    properties: {
      bar: { type: ['null', 'boolean'] },
    },
  };

  const gen = TypeGenerator.forStruct('Foo', schema, {
    toJson: false,
  });

  expect(await generate(gen)).toMatchSnapshot();

});

test('additionalProperties when type is defined as array', async () => {

  const schema: JSONSchema4 = {
    properties: {
      foo: {
        type: ['null', 'object'],
        additionalProperties: {
          type: 'string',
        },
      },
    },
  };

  const gen = TypeGenerator.forStruct('Foo', schema, {
    toJson: false,
  });

  expect(await generate(gen)).toMatchSnapshot();

});

test('properties when type is defined as array', async () => {

  const schema: JSONSchema4 = {
    type: ['null', 'object'],
    properties: {
      bar: { type: 'string' },
    },
  };

  const gen = TypeGenerator.forStruct('Foo', schema, {
    toJson: false,
  });

  expect(await generate(gen)).toMatchSnapshot();

});

test('enum when type is defined as array', async () => {

  const schema: JSONSchema4 = {
    properties: {
      foo: {
        type: ['null', 'string'],
        enum: ['val1', 'val2'],
      },
    },
  };

  const gen = TypeGenerator.forStruct('Foo', schema, {
    toJson: false,
  });

  expect(await generate(gen)).toMatchSnapshot();

});

test('sanitize string enum when one of the values is null', async () => {

  const schema: JSONSchema4 = {
    properties: {
      foo: {
        type: ['null', 'string'],
        enum: ['val1', null],
      },
    },
  };

  const gen = TypeGenerator.forStruct('Foo', schema, {
    toJson: false,
    sanitizeEnums: true,
  });

  expect(await generate(gen)).toMatchSnapshot();

});

test('sanitize number enum when one of the values is null', async () => {

  const schema: JSONSchema4 = {
    properties: {
      foo: {
        type: ['null', 'number'],
        enum: [3, null],
      },
    },
  };

  const gen = TypeGenerator.forStruct('Foo', schema, {
    toJson: false,
    sanitizeEnums: true,
  });

  expect(await generate(gen)).toMatchSnapshot();

});

test('custom ref normalization', async () => {

  const foo = 'io.k8s.v1beta1.Foo';
  const bar = 'Bar';

  const gen = new TypeGenerator({
    renderTypeName: (def: string) => {
      return def.split('.').slice(2, 4).join('');
    },
  });

  gen.addDefinition(foo, { properties: { props: { type: 'number' } } });

  // two structs, each referencing a different version
  gen.addDefinition(bar, { properties: { prop: { $ref: `#/definitions/${foo}` } } });
  gen.emitType(bar);

  const code = await generate(gen);
  expect(code).toMatchSnapshot();

});

test('shared namespace references', async () => {

  const foo1 = 'io.k8s.v1beta1.Foo';
  const foo2 = 'io.k8s.v1.Foo';
  const bar1 = 'Bar1';
  const bar2 = 'Bar2';

  const gen = new TypeGenerator();

  // two versions of the same struct
  gen.addDefinition(foo1, { properties: { props: { type: 'number' } } });
  gen.addDefinition(foo2, { properties: { props: { type: 'string' } } });

  // two structs, each referencing a different version
  gen.addDefinition(bar1, { properties: { prop: { $ref: `#/definitions/${foo1}` } } });
  gen.addDefinition(bar2, { properties: { prop: { $ref: `#/definitions/${foo2}` } } });

  gen.emitType(bar1);
  gen.emitType(bar2);

  const code = await generate(gen);

  // we expect the code to contain Bar1 and Bar2 that reference foo1 and
  // foo2 respectively
  expect(code).toMatchSnapshot();
});

function which(name: string, schema: JSONSchema4, definitions?: JSONSchema4) {
  test(name, async () => {
    const gen = new TypeGenerator(definitions);
    gen.emitType('TestType', schema, 'fqn.of.TestType');
    expect(await generate(gen)).toMatchSnapshot();
  });
}<|MERGE_RESOLUTION|>--- conflicted
+++ resolved
@@ -301,7 +301,6 @@
     },
   });
 
-<<<<<<< HEAD
   which('has allowlisted characters', {
     properties: {
       Chars: {
@@ -313,7 +312,11 @@
           '!~',
           '\'',
           '\\',
-=======
+        ],
+      },
+    },
+  });
+
   which('has repeated values', {
     properties: {
       Same: {
@@ -329,7 +332,6 @@
           'LabelMap',
           '24',
           '0.99',
->>>>>>> 17ce7f9e
         ],
       },
     },
